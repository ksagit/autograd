from __future__ import absolute_import
import scipy.special
import autograd.numpy as np
<<<<<<< HEAD
from autograd.extend import primitive, defvjp
=======

from autograd.core import primitive
from autograd.numpy.numpy_grads import unbroadcast
>>>>>>> 5d818141

### Gamma functions ###
polygamma    = primitive(scipy.special.polygamma)
psi          = primitive(scipy.special.psi)        # psi(x) is just polygamma(0, x)
digamma      = primitive(scipy.special.digamma)    # digamma is another name for psi.
gamma        = primitive(scipy.special.gamma)
gammaln      = primitive(scipy.special.gammaln)
gammainc     = primitive(scipy.special.gammainc)
gammaincc    = primitive(scipy.special.gammaincc)
gammasgn     = primitive(scipy.special.gammasgn)
rgamma       = primitive(scipy.special.rgamma)
multigammaln = primitive(scipy.special.multigammaln)

<<<<<<< HEAD
defvjp(gammasgn, None)
defvjp(polygamma, None, lambda ans, n, x: lambda g: g * polygamma(n + 1, x))
defvjp(psi,      lambda ans, x: lambda g: g * polygamma(1, x))
defvjp(digamma,  lambda ans, x: lambda g: g * polygamma(1, x))
defvjp(gamma,    lambda ans, x: lambda g: g * ans * psi(x))
defvjp(gammaln,  lambda ans, x: lambda g: g * psi(x))
defvjp(rgamma,   lambda ans, x: lambda g: g * psi(x) / -gamma(x))
defvjp(multigammaln,lambda ans, a, d: lambda g:
       g * np.sum(digamma(np.expand_dims(a, -1) - np.arange(d)/2.), -1),
       None)
=======
def grad_gammainc(a, x):
    return np.exp(-x) * np.power(x, a - 1) / gamma(a)

gammasgn.defvjp_is_zero()
polygamma.defvjp_is_zero(argnums=(0,))
polygamma.defvjp(lambda g, ans, vs, gvs, n, x: g * polygamma(n + 1, x), argnum=1)
psi.defvjp(      lambda g, ans, vs, gvs, x: g * polygamma(1, x))
digamma.defvjp(  lambda g, ans, vs, gvs, x: g * polygamma(1, x))
gamma.defvjp(    lambda g, ans, vs, gvs, x: g * ans * psi(x))
gammaln.defvjp(  lambda g, ans, vs, gvs, x: g * psi(x))
gammainc.defvjp( lambda g, ans, vs, gvs, a, x: unbroadcast(vs, gvs, g * grad_gammainc(a, x)), argnum=1)
gammaincc.defvjp(lambda g, ans, vs, gvs, a, x: unbroadcast(vs, gvs, g * -grad_gammainc(a, x)), argnum=1)
rgamma.defvjp(   lambda g, ans, vs, gvs, x: g * psi(x) / -gamma(x))
multigammaln.defvjp(lambda g, ans, vs, gvs, a, d:
    g * np.sum(digamma(np.expand_dims(a, -1) - np.arange(d)/2.), -1))
multigammaln.defvjp_is_zero(argnums=(1,))
>>>>>>> 5d818141

### Bessel functions ###
j0 = primitive(scipy.special.j0)
y0 = primitive(scipy.special.y0)
j1 = primitive(scipy.special.j1)
y1 = primitive(scipy.special.y1)
jn = primitive(scipy.special.jn)
yn = primitive(scipy.special.yn)

defvjp(j0,lambda ans, x: lambda g: -g * j1(x))
defvjp(y0,lambda ans, x: lambda g: -g * y1(x))
defvjp(j1,lambda ans, x: lambda g: g * (j0(x) - jn(2, x)) / 2.0)
defvjp(y1,lambda ans, x: lambda g: g * (y0(x) - yn(2, x)) / 2.0)
defvjp(jn, None, lambda ans, n, x: lambda g: g * (jn(n - 1, x) - jn(n + 1, x)) / 2.0)
defvjp(yn, None, lambda ans, n, x: lambda g: g * (yn(n - 1, x) - yn(n + 1, x)) / 2.0)

### Error Function ###
inv_root_pi = 0.56418958354775627928
erf = primitive(scipy.special.erf)
erfc = primitive(scipy.special.erfc)

defvjp(erf, lambda ans, x: lambda g:  2.*g*inv_root_pi*np.exp(-x**2))
defvjp(erfc,lambda ans, x: lambda g: -2.*g*inv_root_pi*np.exp(-x**2))


### Inverse error function ###
root_pi = 1.7724538509055159
erfinv = primitive(scipy.special.erfinv)
erfcinv = primitive(scipy.special.erfcinv)

defvjp(erfinv,lambda ans, x: lambda g: g * root_pi / 2 * np.exp(erfinv(x)**2))
defvjp(erfcinv,lambda ans, x: lambda g: -g * root_pi / 2 * np.exp(erfcinv(x)**2))

### Logit and Expit ###
logit = primitive(scipy.special.logit)
expit = primitive(scipy.special.expit)

defvjp(logit,lambda ans, x: lambda g: g / ( x * (1 - x)))
defvjp(expit,lambda ans, x: lambda g: g * ans * (1 - ans))<|MERGE_RESOLUTION|>--- conflicted
+++ resolved
@@ -1,13 +1,8 @@
 from __future__ import absolute_import
 import scipy.special
 import autograd.numpy as np
-<<<<<<< HEAD
 from autograd.extend import primitive, defvjp
-=======
-
-from autograd.core import primitive
-from autograd.numpy.numpy_grads import unbroadcast
->>>>>>> 5d818141
+from autograd.numpy.numpy_vjps import unbroadcast_f
 
 ### Gamma functions ###
 polygamma    = primitive(scipy.special.polygamma)
@@ -21,7 +16,6 @@
 rgamma       = primitive(scipy.special.rgamma)
 multigammaln = primitive(scipy.special.multigammaln)
 
-<<<<<<< HEAD
 defvjp(gammasgn, None)
 defvjp(polygamma, None, lambda ans, n, x: lambda g: g * polygamma(n + 1, x))
 defvjp(psi,      lambda ans, x: lambda g: g * polygamma(1, x))
@@ -32,24 +26,14 @@
 defvjp(multigammaln,lambda ans, a, d: lambda g:
        g * np.sum(digamma(np.expand_dims(a, -1) - np.arange(d)/2.), -1),
        None)
-=======
-def grad_gammainc(a, x):
-    return np.exp(-x) * np.power(x, a - 1) / gamma(a)
 
-gammasgn.defvjp_is_zero()
-polygamma.defvjp_is_zero(argnums=(0,))
-polygamma.defvjp(lambda g, ans, vs, gvs, n, x: g * polygamma(n + 1, x), argnum=1)
-psi.defvjp(      lambda g, ans, vs, gvs, x: g * polygamma(1, x))
-digamma.defvjp(  lambda g, ans, vs, gvs, x: g * polygamma(1, x))
-gamma.defvjp(    lambda g, ans, vs, gvs, x: g * ans * psi(x))
-gammaln.defvjp(  lambda g, ans, vs, gvs, x: g * psi(x))
-gammainc.defvjp( lambda g, ans, vs, gvs, a, x: unbroadcast(vs, gvs, g * grad_gammainc(a, x)), argnum=1)
-gammaincc.defvjp(lambda g, ans, vs, gvs, a, x: unbroadcast(vs, gvs, g * -grad_gammainc(a, x)), argnum=1)
-rgamma.defvjp(   lambda g, ans, vs, gvs, x: g * psi(x) / -gamma(x))
-multigammaln.defvjp(lambda g, ans, vs, gvs, a, d:
-    g * np.sum(digamma(np.expand_dims(a, -1) - np.arange(d)/2.), -1))
-multigammaln.defvjp_is_zero(argnums=(1,))
->>>>>>> 5d818141
+def make_gammainc_vjp_arg1(sign):
+    def gammainc_vjp_arg1(ans, a, x):
+        coeffs = sign * np.exp(-x) * np.power(x, a - 1) / gamma(a)
+        return unbroadcast_f(x, lambda g: g * coeffs)
+    return gammainc_vjp_arg1
+defvjp(gammainc, make_gammainc_vjp_arg1(1), argnums=[1])
+defvjp(gammaincc, make_gammainc_vjp_arg1(-1), argnums=[1])
 
 ### Bessel functions ###
 j0 = primitive(scipy.special.j0)
