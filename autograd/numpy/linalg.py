--- conflicted
+++ resolved
@@ -37,22 +37,11 @@
         return solve(T(a), g)
 solve.defvjps(grad_solve, [0, 1])
 
-<<<<<<< HEAD
-    grad_arg0 = lambda g: -dot(updim(solve(T(a), g)), T(updim(ans)))
-    grad_arg1 = lambda g: solve(T(a), g)
-
-    return grad_arg0 if argnum == 0 else grad_arg1
-solve.defgrads(make_grad_solve, [0, 1])
-
-def make_grad_norm(ans, x, ord=None, axis=None):
-    dot = anp.dot if x.ndim == 2 else partial(anp.einsum, '...ij,...jk->...ik')
-=======
 def grad_norm(g, ans, vs, gvs, x, ord=None, axis=None):
     def check_implemented():
         matrix_norm = (x.ndim==2 and axis is None) or isinstance(axis, tuple)
         frobenius_norm = ord is None or ord == 'fro'
         diffable_pnorm = ord is None or ord > 1
->>>>>>> 4df3bb17
 
     def check_implemented():
         matrix_norm = (x.ndim == 2 and axis is None) or isinstance(axis, tuple)
@@ -76,7 +65,6 @@
     else:
         expand = lambda a: anp.expand_dims(a, axis=axis)
 
-<<<<<<< HEAD
     if ord == 'nuc':
         if axis is None:
             roll = lambda a: a
@@ -92,37 +80,24 @@
             unroll = lambda a: anp.rollaxis(anp.rollaxis(a, a.ndim-2, row_axis),
                                             a.ndim-1, col_axis)
 
-    def norm_grad(g):
-        check_implemented()
-        if ord is None or ord == 2 or ord is 'fro':
-            return expand(g / ans) * x
-        elif ord == 'nuc':
-            x_rolled = roll(x)
-            u, s, vt = svd(x_rolled, full_matrices=False)
-            uvt_rolled = dot(u, vt)
-            # Roll the matrix axes back to their correct positions
-            uvt = unroll(uvt_rolled)
-            g = expand(g)
-            return g * uvt
-        else:
-            # see https://en.wikipedia.org/wiki/Norm_(mathematics)#p-norm
-            return expand(g / ans**(ord-1)) * x * anp.abs(x)**(ord-2)
-    return norm_grad
-norm.defgrad(make_grad_norm)
-
-def make_grad_eigh(ans, x, UPLO='L'):
-=======
-    expand = lambda a: a if axis is None else anp.expand_dims(a, axis=axis)
     check_implemented()
     if ord is None or ord == 2 or ord is 'fro':
         return expand(g / ans) * x
+    elif ord == 'nuc':
+        dot = anp.dot if x.ndim == 2 else partial(anp.einsum, '...ij,...jk->...ik')
+        x_rolled = roll(x)
+        u, s, vt = svd(x_rolled, full_matrices=False)
+        uvt_rolled = dot(u, vt)
+        # Roll the matrix axes back to their correct positions
+        uvt = unroll(uvt_rolled)
+        g = expand(g)
+        return g * uvt
     else:
         # see https://en.wikipedia.org/wiki/Norm_(mathematics)#p-norm
         return expand(g / ans**(ord-1)) * x * anp.abs(x)**(ord-2)
 norm.defvjp(grad_norm)
 
 def grad_eigh(g, ans, vs, gvs, x, UPLO='L'):
->>>>>>> 4df3bb17
     """Gradient for eigenvalues and vectors of a symmetric matrix."""
     N = x.shape[-1]
     w, v = ans              # Eigenvalues, eigenvectors.
@@ -148,17 +123,12 @@
     def conjugate_solve(L, X):
         'X -> L^{-T} X L^{-1}'
         return solve_trans(L, T(solve_trans(L, T(X))))
-<<<<<<< HEAD
-
-    def cholesky_grad(g):
-        S = conjugate_solve(L, phi(anp.einsum('...ki,...kj->...ij', L, g)))
-        return (S + T(S)) / 2.
-
-    return cholesky_grad
-cholesky.defgrad(make_grad_cholesky)
-
-
-def make_grad_svd(usv, a, full_matrices=True, compute_uv=True):
+
+    S = conjugate_solve(L, phi(anp.einsum('...ki,...kj->...ij', L, g)))
+    return (S + T(S)) / 2.
+cholesky.defvjp(grad_cholesky)
+
+def grad_svd(g, usv, vs, gvs, a, full_matrices=True, compute_uv=True):
     dot = anp.dot if a.ndim == 2 else partial(anp.einsum, '...ij,...jk->...ik')
 
     if not compute_uv:
@@ -169,13 +139,11 @@
         u = usv[0]
         v = T(usv[2])
 
-        def svd_grad(g):
-            return dot(u * g[..., anp.newaxis, :], T(v))
+        return dot(u * g[..., anp.newaxis, :], T(v))
 
     elif full_matrices:
-        def svd_grad(g):
-            raise NotImplementedError("Gradient of svd not implemented for "
-                                      "full_matrices=True")
+        raise NotImplementedError(
+            "Gradient of svd not implemented for full_matrices=True")
 
     else:
         u = usv[0]
@@ -191,70 +159,60 @@
         f = 1 / (s[..., anp.newaxis, :]**2 - s[..., :, anp.newaxis]**2 + i)
 
         if m < n:
-            def svd_grad(g):
-                gu = g[0]
-                gs = g[1]
-                gv = T(g[2])
-
-                utgu = dot(T(u), gu)
-                vtgv = dot(T(v), gv)
-
-                i_minus_vvt = (anp.reshape(anp.eye(n), anp.concatenate((anp.ones(a.ndim - 2, dtype=int), (n, n)))) -
-                               dot(v, T(v)))
-
-                t1 = (f * (utgu - T(utgu))) * s[..., anp.newaxis, :]
-                t1 = t1 + i * gs[..., :, anp.newaxis]
-                t1 = t1 + s[..., :, anp.newaxis] * (f * (vtgv - T(vtgv)))
-
-                t1 = dot(dot(u, t1), T(v))
-
-                t1 = t1 + dot(dot(u / s[..., anp.newaxis, :], T(gv)), i_minus_vvt)
-
-                return t1
+            gu = g[0]
+            gs = g[1]
+            gv = T(g[2])
+
+            utgu = dot(T(u), gu)
+            vtgv = dot(T(v), gv)
+
+            i_minus_vvt = (anp.reshape(anp.eye(n), anp.concatenate((anp.ones(a.ndim - 2, dtype=int), (n, n)))) -
+                            dot(v, T(v)))
+
+            t1 = (f * (utgu - T(utgu))) * s[..., anp.newaxis, :]
+            t1 = t1 + i * gs[..., :, anp.newaxis]
+            t1 = t1 + s[..., :, anp.newaxis] * (f * (vtgv - T(vtgv)))
+
+            t1 = dot(dot(u, t1), T(v))
+
+            t1 = t1 + dot(dot(u / s[..., anp.newaxis, :], T(gv)), i_minus_vvt)
+
+            return t1
 
         elif m == n:
-            def svd_grad(g):
-                gu = g[0]
-                gs = g[1]
-                gv = T(g[2])
-
-                utgu = dot(T(u), gu)
-                vtgv = dot(T(v), gv)
-
-                t1 = (f * (utgu - T(utgu))) * s[..., anp.newaxis, :]
-                t1 = t1 + i * gs[..., :, anp.newaxis]
-                t1 = t1 + s[..., :, anp.newaxis] * (f * (vtgv - T(vtgv)))
-
-                t1 = dot(dot(u, t1), T(v))
-
-                return t1
+            gu = g[0]
+            gs = g[1]
+            gv = T(g[2])
+
+            utgu = dot(T(u), gu)
+            vtgv = dot(T(v), gv)
+
+            t1 = (f * (utgu - T(utgu))) * s[..., anp.newaxis, :]
+            t1 = t1 + i * gs[..., :, anp.newaxis]
+            t1 = t1 + s[..., :, anp.newaxis] * (f * (vtgv - T(vtgv)))
+
+            t1 = dot(dot(u, t1), T(v))
+
+            return t1
 
         elif m > n:
-            def svd_grad(g):
-                gu = g[0]
-                gs = g[1]
-                gv = T(g[2])
-
-                utgu = dot(T(u), gu)
-                vtgv = dot(T(v), gv)
-
-                i_minus_uut = (anp.reshape(anp.eye(m), anp.concatenate((anp.ones(a.ndim - 2, dtype=int), (m, m)))) -
-                               dot(u, T(u)))
-
-                t1 = (f * (utgu - T(utgu))) * s[..., anp.newaxis, :]
-                t1 = t1 + i * gs[..., :, anp.newaxis]
-                t1 = t1 + s[..., :, anp.newaxis] * (f * (vtgv - T(vtgv)))
-
-                t1 = dot(dot(u, t1), T(v))
-
-                t1 = t1 + dot(i_minus_uut, dot(gu, T(v) / s[..., :, anp.newaxis]))
-
-                return t1
-
-    return svd_grad
-svd.defgrad(make_grad_svd)
-=======
-    S = conjugate_solve(L, phi(anp.einsum('...ki,...kj->...ij', L, g)))
-    return (S + T(S)) / 2.
-cholesky.defvjp(grad_cholesky)
->>>>>>> 4df3bb17
+            gu = g[0]
+            gs = g[1]
+            gv = T(g[2])
+
+            utgu = dot(T(u), gu)
+            vtgv = dot(T(v), gv)
+
+            i_minus_uut = (anp.reshape(anp.eye(m), anp.concatenate((anp.ones(a.ndim - 2, dtype=int), (m, m)))) -
+                            dot(u, T(u)))
+
+            t1 = (f * (utgu - T(utgu))) * s[..., anp.newaxis, :]
+            t1 = t1 + i * gs[..., :, anp.newaxis]
+            t1 = t1 + s[..., :, anp.newaxis] * (f * (vtgv - T(vtgv)))
+
+            t1 = dot(dot(u, t1), T(v))
+
+            t1 = t1 + dot(i_minus_uut, dot(gu, T(v) / s[..., :, anp.newaxis]))
+
+            return t1
+svd.defvjp(grad_svd)