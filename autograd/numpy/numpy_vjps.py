--- conflicted
+++ resolved
@@ -490,8 +490,6 @@
 defvjp(anp.outer, lambda ans, a, b : lambda g: match_complex(a, anp.dot(g, b.T)),
                   lambda ans, a, b : lambda g: match_complex(b, anp.dot(a.T, g)))
 
-<<<<<<< HEAD
-
 def make_slices(sizes, axis, ndim):
     slices = []
     start = 0
@@ -499,7 +497,7 @@
         idxs = [slice(None)] * ndim
         idxs[axis] = slice(start, start + size)
         start += size
-        slices.append(idxs)
+        slices.append(tuple(idxs))
     return slices
 
 def concatenate_vjp(parents, ans, arrs, axis=0):
@@ -508,16 +506,6 @@
     fmap = anp.concatenate.fmap_in
     return lambda g: fmap(lambda p, s: p and g[s], parents, slices)
 defvjp_full(anp.concatenate, concatenate_vjp)
-=======
-def grad_concatenate_args(argnum, ans, axis_args, kwargs):
-    axis, args = axis_args[0], axis_args[1:]
-    sizes = [anp.shape(a)[axis] for a in args[:argnum]]
-    start = sum(sizes[:-1])
-    idxs = [slice(None)] * ans.ndim
-    idxs[axis] = slice(start, start + sizes[-1])
-    return lambda g: g[tuple(idxs)]
-defvjp_argnum(anp.concatenate_args, grad_concatenate_args)
->>>>>>> 105b4a8f
 
 def wrapped_reshape(x, *args, **kwargs):
     # The reshape method can be called like A.reshape((5,4)) or A.reshape(5,4).
