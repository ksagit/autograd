"""Convenience functions built on top of `grad`."""
from __future__ import absolute_import
from functools import partial
import autograd.numpy as np
from autograd.core import make_jvp, getval, isnode, vspace
from collections import OrderedDict
<<<<<<< HEAD
from inspect import getargspec
=======
import itertools as it
import warnings

def grad(fun, argnum=0):
    """
    Returns a function which computes the gradient of `fun` with respect to
    positional argument number `argnum`. The returned function takes the same
    arguments as `fun`, but returns the gradient instead. The function `fun`
    should be scalar-valued. The gradient has the same type as the argument."""

    def scalar_fun(*args, **kwargs):
        return as_scalar(fun(*args, **kwargs))

    @attach_name_and_doc(fun, argnum, 'Gradient')
    def gradfun(*args,**kwargs):
        args = list(args)
        args[argnum] = safe_type(args[argnum])
        jvp, _ = make_jvp(scalar_fun, argnum)(*args, **kwargs)
        return jvp(1.0)

    return gradfun
>>>>>>> 4df3bb17

def jacobian(fun, argnum=0):
    """
    Returns a function which computes the Jacobian of `fun` with respect to
    positional argument number `argnum`, which must be a scalar or array. Unlike
    `grad` it is not restricted to scalar-output functions, but also it cannot
    take derivatives with respect to some argument types (like lists or dicts).
    If the input to `fun` has shape (in1, in2, ...) and the output has shape
    (out1, out2, ...) then the Jacobian has shape (out1, out2, ..., in1, in2, ...).
    """
    def getshape(val):
        val = getval(val)
        assert np.isscalar(val) or isinstance(val, np.ndarray), \
            'Jacobian requires input and output to be scalar- or array-valued'
        return np.shape(val)

    def unit_vectors(shape):
        for idxs in it.product(*map(range, shape)):
            vect = np.zeros(shape)
            vect[idxs] = 1
            yield vect

    concatenate = lambda lst: np.concatenate(map(np.atleast_1d, lst))

    @attach_name_and_doc(fun, argnum, 'Jacobian')
    def jacfun(*args, **kwargs):
<<<<<<< HEAD
        start_node, end_nodes, tape = forward_pass(list_fun, args, kwargs, argnum)
        run = partial(backward_pass, start_node, tape=tape, preserve_tape=True)
        grads = [run(end_node) for end_node in end_nodes]
        del tape[:]
        shape = dummy.outshape + getshape(args[argnum])
        return np.reshape(concatenate(grads), shape) if shape else grads[0]
=======
        jvp, ans = make_jvp(fun, argnum)(*args, **kwargs)
        outshape = getshape(ans)
        grads = map(jvp, unit_vectors(outshape))
        jacobian_shape = outshape + getshape(args[argnum])
        return np.reshape(concatenate(grads), jacobian_shape)

>>>>>>> 4df3bb17
    return jacfun

def grad_named(fun, argname):
    '''Takes gradients with respect to a named argument.
       Doesn't work on *args or **kwargs.'''
    arg_index = getargspec(fun).args.index(argname)
    return grad(fun, arg_index)

def multigrad(fun, argnums=[0]):
    """Takes gradients wrt multiple arguments simultaneously."""
    def combined_arg_fun(multi_arg, *args, **kwargs):
        extra_args_list = list(args)
        for argnum_ix, arg_ix in enumerate(argnums):
            extra_args_list[arg_ix] = multi_arg[argnum_ix]
        return fun(*extra_args_list, **kwargs)
    gradfun = grad(combined_arg_fun, argnum=0)
    def gradfun_rearranged(*args, **kwargs):
        multi_arg = tuple([args[i] for i in argnums])
        return gradfun(multi_arg, *args, **kwargs)
    return gradfun_rearranged

def elementwise_grad(fun, argnum=0):
    """Like `jacobian`, but produces a function which computes just the diagonal
    of the Jacobian, and does the computation in one pass rather than in a loop.
    Note: this is only valid if the Jacobian is diagonal. Only arrays are
    currently supported. Can be used for broadcasting."""
    def sum_output(*args, **kwargs):
        return np.sum(fun(*args, **kwargs))
    return grad(sum_output, argnum=argnum)

def hessian(fun, argnum=0):
    "Returns a function that computes the exact Hessian."
    return jacobian(jacobian(fun, argnum), argnum)

def hessian_vector_product(fun, argnum=0):
    """Builds a function that returns the exact Hessian-vector product.
    The returned function has arguments (*args, vector, **kwargs), and takes
    roughly 4x as long to evaluate as the original function."""
    fun_grad = grad(fun, argnum)
    def vector_dot_grad(*args, **kwargs):
        args, vector = args[:-1], args[-1]
        return np.tensordot(fun_grad(*args, **kwargs), vector, np.ndim(vector))
    return grad(vector_dot_grad, argnum)  # Grad wrt original input.

def vector_jacobian_product(fun, argnum=0):
    """Builds a function that returns the exact vector-Jacobian product, that
    is the Jacobian matrix left-multiplied by vector. The returned function
    has arguments (*args, vector, **kwargs)."""
    def vector_dot_fun(*args, **kwargs):
        args, vector = args[:-1], args[-1]
        return np.tensordot(vector, fun(*args, **kwargs), axes=np.ndim(vector))
    return jacobian(vector_dot_fun, argnum)  # Grad wrt original input.

def value_and_grad(fun, argnum=0):
    """Returns a function that returns both value and gradient. Suitable for use
    in scipy.optimize"""
    def double_val_fun(*args, **kwargs):
        val = fun(*args, **kwargs)
        return val, getval(val)
    gradval_and_val = grad_and_aux(double_val_fun, argnum)
    flip = lambda x, y: (y, x)
    return lambda *args, **kwargs: flip(*gradval_and_val(*args, **kwargs))

def grad_and_aux(fun, argnum=0):
    """Builds a function that returns the gradient of the first output and the
    (unmodified) second output of a function that returns two outputs."""
    def grad_and_aux_fun(*args, **kwargs):
        saved = lambda: None
        def return_val_save_aux(*args, **kwargs):
            val, saved.aux = fun(*args, **kwargs)
            return val
        gradval = grad(return_val_save_aux, argnum)(*args, **kwargs)
        return gradval, saved.aux

    return grad_and_aux_fun

def multigrad_dict(fun):
    "Takes gradients wrt all arguments simultaneously,"
    "returns a dict mapping 'argname' to 'gradval'"

    import funcsigs
    sig = funcsigs.signature(fun)

    def select(preds, lst):
        idx = lambda item: next(
            (i for i, pred in enumerate(preds) if pred(item)), len(preds))
        results = [[] for _ in preds] + [[]]
        for item in lst:
            results[idx(item)].append(item)
        return results

    is_var_pos = lambda name: sig.parameters[name].kind == sig.parameters[name].VAR_POSITIONAL
    is_var_kwd = lambda name: sig.parameters[name].kind == sig.parameters[name].VAR_KEYWORD
    var_pos, var_kwd, argnames = select([is_var_pos, is_var_kwd], sig.parameters)

    todict = lambda dct: {key:dct[key] for key in dct}

    def apply_defaults(arguments):
        defaults = {name: param.default for name, param in sig.parameters.items()
                    if param.default is not param.empty}
        return OrderedDict((name, arguments[name] if name in arguments else defaults[name])
                           for name in sig.parameters)

    def gradfun(*args, **kwargs):
        bindings = sig.bind(*args, **kwargs)

        args = lambda dct: tuple(dct[var_pos[0]]) if var_pos else ()
        kwargs = lambda dct: todict(dct[var_kwd[0]]) if var_kwd else {}
        others = lambda dct: tuple(dct[argname] for argname in argnames
                                   if argname not in var_kwd + var_pos)

        newfun = lambda dct: fun(*(others(dct) + args(dct)), **kwargs(dct))

        argdict = apply_defaults(bindings.arguments)
        grad_dict = grad(newfun)(dict(argdict))
        return OrderedDict((argname, grad_dict[argname]) for argname in argdict)

    return gradfun

def attach_name_and_doc(fun, argnum, opname):
    namestr = "{op}_{fun}_wrt_argnum_{argnum}".format(
        op=opname.lower(), fun=fun.__name__, argnum=argnum)
    docstr = "{op} of function {fun} with respect to argument number {argnum}. " \
        "Has the same arguments as {fun} but the return value has type of" \
        "argument {argnum}".format(op=opname, fun=fun.__name__, argnum=argnum)

    def wrap(gradfun):
        try:
            gradfun.__name__ = namestr
            gradfun.__doc__ = docstr
        finally:
            return gradfun
    return wrap

def safe_type(value):
    if isinstance(value, int):
        warnings.warn("Casting int to float to handle differentiation.")
        return float(value)
    else:
        return value

def as_scalar(x):
    vs = vspace(getval(x))
    if vs.iscomplex:
        x = np.real(x)
    if vs.shape == ():
        return x
    elif vs.size == 1:
        return x.reshape(())
    else:
        raise TypeError(
            "Output {} can't be cast to float. "
            "Function grad requires a scalar-valued function. "
            "Try jacobian or elementwise_grad.".format(getval(x)))<|MERGE_RESOLUTION|>--- conflicted
+++ resolved
@@ -4,9 +4,7 @@
 import autograd.numpy as np
 from autograd.core import make_jvp, getval, isnode, vspace
 from collections import OrderedDict
-<<<<<<< HEAD
 from inspect import getargspec
-=======
 import itertools as it
 import warnings
 
@@ -28,7 +26,6 @@
         return jvp(1.0)
 
     return gradfun
->>>>>>> 4df3bb17
 
 def jacobian(fun, argnum=0):
     """
@@ -55,21 +52,12 @@
 
     @attach_name_and_doc(fun, argnum, 'Jacobian')
     def jacfun(*args, **kwargs):
-<<<<<<< HEAD
-        start_node, end_nodes, tape = forward_pass(list_fun, args, kwargs, argnum)
-        run = partial(backward_pass, start_node, tape=tape, preserve_tape=True)
-        grads = [run(end_node) for end_node in end_nodes]
-        del tape[:]
-        shape = dummy.outshape + getshape(args[argnum])
-        return np.reshape(concatenate(grads), shape) if shape else grads[0]
-=======
         jvp, ans = make_jvp(fun, argnum)(*args, **kwargs)
         outshape = getshape(ans)
         grads = map(jvp, unit_vectors(outshape))
         jacobian_shape = outshape + getshape(args[argnum])
         return np.reshape(concatenate(grads), jacobian_shape)
 
->>>>>>> 4df3bb17
     return jacfun
 
 def grad_named(fun, argname):
