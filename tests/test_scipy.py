--- conflicted
+++ resolved
@@ -2,20 +2,6 @@
 from builtins import range
 from functools import partial
 import numpy as npo
-<<<<<<< HEAD
-import autograd.numpy as anp
-from builtins import range
-import itertools
-from functools import wraps
-
-def symmetrize_matrix_arg(fun, argnum):
-    def T(X): return anp.swapaxes(X, -1, -2) if anp.ndim(X) > 1 else X
-    def symmetrize(X): return 0.5 * (X + T(X))
-    def symmetrized_fun(*args, **kwargs):
-        args = list(args)
-        args[argnum] = symmetrize(args[argnum])
-        return fun(*args, **kwargs)
-    return symmetrized_fun
 
 try:
     import scipy
@@ -32,34 +18,49 @@
     import autograd.scipy.special as special
     import autograd.scipy.linalg as spla
     from autograd import grad
+    from scipy.signal import convolve as sp_convolve
 
-    from numpy_utils import combo_check, check_grads, unary_ufunc_check, to_scalar
-    from test_linalg import check_symmetric_matrix_grads, rand_psd
+    from autograd.test_util import combo_check, check_grads
+    from numpy_utils import  unary_ufunc_check
 
     npr.seed(1)
     R = npr.randn
     U = npr.uniform
 
+    # Fwd mode not yet implemented for scipy functions
+    combo_check = partial(combo_check, modes=['rev'])
+    unary_ufunc_check = partial(unary_ufunc_check, modes=['rev'])
+    check_grads = partial(check_grads, modes=['rev'])
+
+    def symmetrize_matrix_arg(fun, argnum):
+        def T(X): return np.swapaxes(X, -1, -2) if np.ndim(X) > 1 else X
+        def symmetrize(X): return 0.5 * (X + T(X))
+        def symmetrized_fun(*args, **kwargs):
+            args = list(args)
+            args[argnum] = symmetrize(args[argnum])
+            return fun(*args, **kwargs)
+        return symmetrized_fun
+
     ### Stats ###
-    def test_norm_pdf():    combo_check(stats.norm.pdf,    [0,1,2], [R(4)], [R(4)], [R(4)**2 + 1.1])
-    def test_norm_cdf():    combo_check(stats.norm.cdf,    [0,1,2], [R(4)], [R(4)], [R(4)**2 + 1.1])
-    def test_norm_logpdf(): combo_check(stats.norm.logpdf, [0,1,2], [R(4)], [R(4)], [R(4)**2 + 1.1])
-    def test_norm_logcdf(): combo_check(stats.norm.logcdf, [0,1,2], [R(4)], [R(4)], [R(4)**2 + 1.1])
+    def test_norm_pdf():    combo_check(stats.norm.pdf,    [0,1,2])([R(4)], [R(4)], [R(4)**2 + 1.1])
+    def test_norm_cdf():    combo_check(stats.norm.cdf,    [0,1,2])([R(4)], [R(4)], [R(4)**2 + 1.1])
+    def test_norm_logpdf(): combo_check(stats.norm.logpdf, [0,1,2])([R(4)], [R(4)], [R(4)**2 + 1.1])
+    def test_norm_logcdf(): combo_check(stats.norm.logcdf, [0,1,2])([R(4)], [R(4)], [R(4)**2 + 1.1])
 
-    def test_norm_pdf_broadcast():    combo_check(stats.norm.pdf,    [0,1,2], [R(4,3)], [R(1,3)], [R(4,1)**2 + 1.1])
-    def test_norm_cdf_broadcast():    combo_check(stats.norm.cdf,    [0,1,2], [R(4,3)], [R(1,3)], [R(4,1)**2 + 1.1])
-    def test_norm_logpdf_broadcast(): combo_check(stats.norm.logpdf, [0,1,2], [R(4,3)], [R(1,3)], [R(4,1)**2 + 1.1])
-    def test_norm_logcdf_broadcast(): combo_check(stats.norm.logcdf, [0,1,2], [R(4,3)], [R(1,3)], [R(4,1)**2 + 1.1])
+    def test_norm_pdf_broadcast():    combo_check(stats.norm.pdf,    [0,1,2])([R(4,3)], [R(1,3)], [R(4,1)**2 + 1.1])
+    def test_norm_cdf_broadcast():    combo_check(stats.norm.cdf,    [0,1,2])([R(4,3)], [R(1,3)], [R(4,1)**2 + 1.1])
+    def test_norm_logpdf_broadcast(): combo_check(stats.norm.logpdf, [0,1,2])([R(4,3)], [R(1,3)], [R(4,1)**2 + 1.1])
+    def test_norm_logcdf_broadcast(): combo_check(stats.norm.logcdf, [0,1,2])([R(4,3)], [R(1,3)], [R(4,1)**2 + 1.1])
 
-    def test_t_pdf():    combo_check(stats.t.pdf,    [0,1,2,3], [R(4)], [R(4)**2 + 2.1], [R(4)], [R(4)**2 + 2.1])
-    def test_t_cdf():    combo_check(stats.t.cdf,    [0,2],     [R(4)], [R(4)**2 + 2.1], [R(4)], [R(4)**2 + 2.1])
-    def test_t_logpdf(): combo_check(stats.t.logpdf, [0,1,2,3], [R(4)], [R(4)**2 + 2.1], [R(4)], [R(4)**2 + 2.1])
-    def test_t_logcdf(): combo_check(stats.t.logcdf, [0,2],     [R(4)], [R(4)**2 + 2.1], [R(4)], [R(4)**2 + 2.1])
+    def test_t_pdf():    combo_check(stats.t.pdf,    [0,1,2,3])([R(4)], [R(4)**2 + 2.1], [R(4)], [R(4)**2 + 2.1])
+    def test_t_cdf():    combo_check(stats.t.cdf,    [0,2])(    [R(4)], [R(4)**2 + 2.1], [R(4)], [R(4)**2 + 2.1])
+    def test_t_logpdf(): combo_check(stats.t.logpdf, [0,1,2,3])([R(4)], [R(4)**2 + 2.1], [R(4)], [R(4)**2 + 2.1])
+    def test_t_logcdf(): combo_check(stats.t.logcdf, [0,2])(    [R(4)], [R(4)**2 + 2.1], [R(4)], [R(4)**2 + 2.1])
 
-    def test_t_pdf_broadcast():    combo_check(stats.t.pdf,    [0,1,2,3], [R(4,3)], [R(1,3)**2 + 2.1], [R(4,3)], [R(4,1)**2 + 2.1])
-    def test_t_cdf_broadcast():    combo_check(stats.t.cdf,    [0,2],     [R(4,3)], [R(1,3)**2 + 2.1], [R(4,3)], [R(4,1)**2 + 2.1])
-    def test_t_logpdf_broadcast(): combo_check(stats.t.logpdf, [0,1,2,3], [R(4,3)], [R(1,3)**2 + 2.1], [R(4,3)], [R(4,1)**2 + 2.1])
-    def test_t_logcdf_broadcast(): combo_check(stats.t.logcdf, [0,2],     [R(4,3)], [R(1,3)**2 + 2.1], [R(4,3)], [R(4,1)**2 + 2.1])
+    def test_t_pdf_broadcast():    combo_check(stats.t.pdf,    [0,1,2,3])([R(4,3)], [R(1,3)**2 + 2.1], [R(4,3)], [R(4,1)**2 + 2.1])
+    def test_t_cdf_broadcast():    combo_check(stats.t.cdf,    [0,2])(    [R(4,3)], [R(1,3)**2 + 2.1], [R(4,3)], [R(4,1)**2 + 2.1])
+    def test_t_logpdf_broadcast(): combo_check(stats.t.logpdf, [0,1,2,3])([R(4,3)], [R(1,3)**2 + 2.1], [R(4,3)], [R(4,1)**2 + 2.1])
+    def test_t_logcdf_broadcast(): combo_check(stats.t.logcdf, [0,2])(    [R(4,3)], [R(1,3)**2 + 2.1], [R(4,3)], [R(4,1)**2 + 2.1])
 
     def make_psd(mat): return np.dot(mat.T, mat) + np.eye(mat.shape[0])
     def test_mvn_pdf():    combo_check(symmetrize_matrix_arg(mvn.pdf, 2), [0, 1, 2], [R(4)], [R(4)], [make_psd(R(4, 4))], allow_singular=[False])
@@ -69,8 +70,8 @@
     C = np.zeros((4, 4))
     C[0, 0] = C[1, 1] = 1
     # C += 1e-3 * np.eye(4)
-    def test_mvn_pdf_sing_cov(): combo_check(mvn.pdf, [0, 1], [np.concatenate((R(2), np.zeros(2)))], [np.concatenate((R(2), np.zeros(2)))], [C], [True])
-    def test_mvn_logpdf_sing_cov(): combo_check(mvn.logpdf, [0, 1], [np.concatenate((R(2), np.zeros(2)))], [np.concatenate((R(2), np.zeros(2)))], [C], [True])
+    def test_mvn_pdf_sing_cov(): combo_check(mvn.pdf, [0, 1])([np.concatenate((R(2), np.zeros(2)))], [np.concatenate((R(2), np.zeros(2)))], [C], [True])
+    def test_mvn_logpdf_sing_cov(): combo_check(mvn.logpdf, [0, 1])([np.concatenate((R(2), np.zeros(2)))], [np.concatenate((R(2), np.zeros(2)))], [C], [True])
 
     def test_mvn_pdf_broadcast():    combo_check(symmetrize_matrix_arg(mvn.pdf, 2), [0, 1, 2], [R(5, 4)], [R(4)], [make_psd(R(4, 4))])
     def test_mvn_logpdf_broadcast(): combo_check(symmetrize_matrix_arg(mvn.logpdf, 2), [0, 1, 2], [R(5, 4)], [R(4)], [make_psd(R(4, 4))])
@@ -80,30 +81,28 @@
 
     # Need to normalize input so that x's sum to one even when we perturb them to compute numeric gradient.
     def normalize(x): return x / sum(x)
-    def normalized_dirichlet_pdf(   x, alpha): return stats.dirichlet.pdf(   normalize(x), alpha)
+    def normalized_dirichlet_pdf(  x, alpha): return stats.dirichlet.pdf(  normalize(x), alpha)
     def normalized_dirichlet_logpdf(x, alpha): return stats.dirichlet.logpdf(normalize(x), alpha)
 
-    def test_dirichlet_pdf_x():        combo_check(normalized_dirichlet_pdf,    [0], [x], [alpha])
-    def test_dirichlet_pdf_alpha():    combo_check(stats.dirichlet.pdf,         [1], [x], [alpha])
-    def test_dirichlet_logpdf_x():     combo_check(normalized_dirichlet_logpdf, [0], [x], [alpha])
-    def test_dirichlet_logpdf_alpha(): combo_check(stats.dirichlet.logpdf,      [1], [x], [alpha])
+    def test_dirichlet_pdf_x():        combo_check(normalized_dirichlet_pdf,    [0])([x], [alpha])
+    def test_dirichlet_pdf_alpha():    combo_check(stats.dirichlet.pdf,         [1])([x], [alpha])
+    def test_dirichlet_logpdf_x():     combo_check(normalized_dirichlet_logpdf, [0])([x], [alpha])
+    def test_dirichlet_logpdf_alpha(): combo_check(stats.dirichlet.logpdf,      [1])([x], [alpha])
 
     ### Misc ###
-    def test_logsumexp1(): combo_check(autograd.scipy.misc.logsumexp, [0], [1.1, R(4), R(3,4)],                axis=[None, 0],    keepdims=[True, False])
-    def test_logsumexp2(): combo_check(autograd.scipy.misc.logsumexp, [0], [R(3,4), R(4,5,6), R(1,5)],         axis=[None, 0, 1], keepdims=[True, False])
-    def test_logsumexp3(): combo_check(autograd.scipy.misc.logsumexp, [0], [R(4)], b = [np.exp(R(4))],         axis=[None, 0],    keepdims=[True, False])
-    def test_logsumexp4(): combo_check(autograd.scipy.misc.logsumexp, [0], [R(3,4),], b = [np.exp(R(3,4))],    axis=[None, 0, 1], keepdims=[True, False])
-    def test_logsumexp5(): combo_check(autograd.scipy.misc.logsumexp, [0], [R(2,3,4)], b = [np.exp(R(2,3,4))], axis=[None, 0, 1], keepdims=[True, False])
+    def test_logsumexp1(): combo_check(autograd.scipy.misc.logsumexp, [0])([1.1, R(4), R(3,4)],                axis=[None, 0],    keepdims=[True, False])
+    def test_logsumexp2(): combo_check(autograd.scipy.misc.logsumexp, [0])([R(3,4), R(4,5,6), R(1,5)],         axis=[None, 0, 1], keepdims=[True, False])
+    def test_logsumexp3(): combo_check(autograd.scipy.misc.logsumexp, [0])([R(4)], b = [np.exp(R(4))],         axis=[None, 0],    keepdims=[True, False])
+    def test_logsumexp4(): combo_check(autograd.scipy.misc.logsumexp, [0])([R(3,4),], b = [np.exp(R(3,4))],    axis=[None, 0, 1], keepdims=[True, False])
+    def test_logsumexp5(): combo_check(autograd.scipy.misc.logsumexp, [0])([R(2,3,4)], b = [np.exp(R(2,3,4))], axis=[None, 0, 1], keepdims=[True, False])
     def test_logsumexp6():
         x = npr.randn(1,5)
         def f(a): return autograd.scipy.misc.logsumexp(a, axis=1, keepdims=True)
-        check_grads(f, x)
-        check_grads(lambda a: to_scalar(grad(f)(a)), x)
+        check_grads(f)(x)
+        check_grads(lambda a: grad(f)(a))(x)
 
     ### Signal ###
     def test_convolve_generalization():
-        from scipy.signal import convolve as sp_convolve
-
         ag_convolve = autograd.scipy.signal.convolve
         A_35 = R(3, 5)
         A_34 = R(3, 4)
@@ -127,28 +126,28 @@
                                         for i in range(2)]) for j in range(3)]))
 
     def test_convolve():
-        combo_check(autograd.scipy.signal.convolve, [0,1],
+        combo_check(autograd.scipy.signal.convolve, [0,1])(
                     [R(4), R(5), R(6)],
                     [R(2), R(3), R(4)], mode=['full', 'valid'])
 
     def test_convolve_2d():
-        combo_check(autograd.scipy.signal.convolve, [0, 1],
+        combo_check(autograd.scipy.signal.convolve, [0, 1])(
                     [R(4, 3), R(5, 4), R(6, 7)],
                     [R(2, 2), R(3, 2), R(4, 2), R(4, 1)], mode=['full', 'valid'])
 
     def test_convolve_ignore():
-        combo_check(autograd.scipy.signal.convolve, [0, 1], [R(4, 3)], [R(3, 2)],
+        combo_check(autograd.scipy.signal.convolve, [0, 1])([R(4, 3)], [R(3, 2)],
                     axes=[([0],[0]), ([1],[1]), ([0],[1]), ([1],[0]), ([0, 1], [0, 1]), ([1, 0], [1, 0])],
                     mode=['full', 'valid'])
 
     def test_convolve_ignore_dot():
-        combo_check(autograd.scipy.signal.convolve, [0, 1], [R(3, 3, 2)], [R(3, 2, 3)],
+        combo_check(autograd.scipy.signal.convolve, [0, 1])([R(3, 3, 2)], [R(3, 2, 3)],
                     axes=[([1],[1])], dot_axes=[([0],[2]), ([0],[0])], mode=['full', 'valid'])
 
     ### Special ###
-    def test_polygamma(): combo_check(special.polygamma, [1], [0], R(4)**2 + 1.3)
-    def test_jn():        combo_check(special.jn,        [1], [2], R(4)**2 + 1.3)
-    def test_yn():        combo_check(special.yn,        [1], [2], R(4)**2 + 1.3)
+    def test_polygamma(): combo_check(special.polygamma, [1])([0], R(4)**2 + 1.3)
+    def test_jn():        combo_check(special.jn,        [1])([2], R(4)**2 + 1.3)
+    def test_yn():        combo_check(special.yn,        [1])([2], R(4)**2 + 1.3)
 
     def test_psi():       unary_ufunc_check(special.psi,     lims=[0.3, 2.0], test_complex=False)
     def test_digamma():   unary_ufunc_check(special.digamma, lims=[0.3, 2.0], test_complex=False)
@@ -156,7 +155,7 @@
     def test_gammaln():   unary_ufunc_check(special.gammaln, lims=[0.3, 2.0], test_complex=False)
     def test_gammasgn():  unary_ufunc_check(special.gammasgn,lims=[0.3, 2.0], test_complex=False)
     def test_rgamma()  :  unary_ufunc_check(special.rgamma,  lims=[0.3, 2.0], test_complex=False)
-    def test_multigammaln(): combo_check(special.multigammaln, [0], [U(4., 5.), U(4., 5., (2,3))],
+    def test_multigammaln(): combo_check(special.multigammaln, [0])([U(4., 5.), U(4., 5., (2,3))],
                                         [1, 2, 3])
 
     def test_j0(): unary_ufunc_check(special.j0, lims=[0.2, 20.0], test_complex=False)
@@ -171,195 +170,4 @@
     def test_erfcinv(): unary_ufunc_check(special.erfcinv, lims=[0.05, 1.95], test_complex=False)
 
     def test_logit(): unary_ufunc_check(special.logit, lims=[0.05, 0.95],  test_complex=False)
-    def test_expit(): unary_ufunc_check(special.expit, lims=[-4.05, 4.95], test_complex=False)
-
-    ### Linalg ###
-    def test_sqrtm():
-        def fun(A):
-            return to_scalar(spla.sqrtm(A))
-        check_symmetric_matrix_grads(fun, rand_psd(6))
-
-    def test_solve_triangular_arg1():
-        D = 6
-        b = npr.randn(D)
-        trans_options = ['T', 'N', 'C', 0, 1, 2]
-        lower_options = [True, False]
-        for trans, lower in itertools.product(trans_options, lower_options):
-            def fun(A):
-                return to_scalar(spla.solve_triangular(A, b, trans=trans, lower=lower))
-            yield check_grads, fun, npr.randn(D, D) + 10*np.eye(D)
-
-    def test_solve_triangular_arg2_1d():
-        D = 6
-        A = npr.randn(D, D) + 10*np.eye(D)
-        trans_options = ['T', 'N', 'C', 0, 1, 2]
-        lower_options = [True, False]
-        for trans, lower in itertools.product(trans_options, lower_options):
-            def fun(b):
-                return to_scalar(spla.solve_triangular(A, b, trans=trans, lower=lower))
-            yield check_grads, fun, npr.randn(D)
-
-    def test_solve_triangular_arg2_2d():
-        D = 6
-        A = npr.randn(D, D) + 10*np.eye(D)
-        trans_options = ['T', 'N', 'C', 0, 1, 2]
-        lower_options = [True, False]
-        for trans, lower in itertools.product(trans_options, lower_options):
-            def fun(B):
-                return to_scalar(spla.solve_triangular(A, B, trans=trans, lower=lower))
-            yield check_grads, fun, npr.randn(D, D-1)
-=======
-from scipy.signal import convolve as sp_convolve
-
-import autograd.numpy as np
-import autograd.numpy.random as npr
-import autograd.scipy.misc
-import autograd.scipy.signal
-import autograd.scipy.stats as stats
-import autograd.scipy.stats.multivariate_normal as mvn
-import autograd.scipy.special as special
-from autograd import grad
-
-from autograd.test_util import combo_check, check_grads
-from numpy_utils import  unary_ufunc_check
-
-npr.seed(1)
-R = npr.randn
-U = npr.uniform
-
-# Fwd mode not yet implemented for scipy functions
-combo_check = partial(combo_check, modes=['rev'])
-unary_ufunc_check = partial(unary_ufunc_check, modes=['rev'])
-check_grads = partial(check_grads, modes=['rev'])
-
-### Stats ###
-def test_norm_pdf():    combo_check(stats.norm.pdf,    [0,1,2])([R(4)], [R(4)], [R(4)**2 + 1.1])
-def test_norm_cdf():    combo_check(stats.norm.cdf,    [0,1,2])([R(4)], [R(4)], [R(4)**2 + 1.1])
-def test_norm_logpdf(): combo_check(stats.norm.logpdf, [0,1,2])([R(4)], [R(4)], [R(4)**2 + 1.1])
-def test_norm_logcdf(): combo_check(stats.norm.logcdf, [0,1,2])([R(4)], [R(4)], [R(4)**2 + 1.1])
-
-def test_norm_pdf_broadcast():    combo_check(stats.norm.pdf,    [0,1,2])([R(4,3)], [R(1,3)], [R(4,1)**2 + 1.1])
-def test_norm_cdf_broadcast():    combo_check(stats.norm.cdf,    [0,1,2])([R(4,3)], [R(1,3)], [R(4,1)**2 + 1.1])
-def test_norm_logpdf_broadcast(): combo_check(stats.norm.logpdf, [0,1,2])([R(4,3)], [R(1,3)], [R(4,1)**2 + 1.1])
-def test_norm_logcdf_broadcast(): combo_check(stats.norm.logcdf, [0,1,2])([R(4,3)], [R(1,3)], [R(4,1)**2 + 1.1])
-
-def test_t_pdf():    combo_check(stats.t.pdf,    [0,1,2,3])([R(4)], [R(4)**2 + 2.1], [R(4)], [R(4)**2 + 2.1])
-def test_t_cdf():    combo_check(stats.t.cdf,    [0,2])(    [R(4)], [R(4)**2 + 2.1], [R(4)], [R(4)**2 + 2.1])
-def test_t_logpdf(): combo_check(stats.t.logpdf, [0,1,2,3])([R(4)], [R(4)**2 + 2.1], [R(4)], [R(4)**2 + 2.1])
-def test_t_logcdf(): combo_check(stats.t.logcdf, [0,2])(    [R(4)], [R(4)**2 + 2.1], [R(4)], [R(4)**2 + 2.1])
-
-def test_t_pdf_broadcast():    combo_check(stats.t.pdf,    [0,1,2,3])([R(4,3)], [R(1,3)**2 + 2.1], [R(4,3)], [R(4,1)**2 + 2.1])
-def test_t_cdf_broadcast():    combo_check(stats.t.cdf,    [0,2])(    [R(4,3)], [R(1,3)**2 + 2.1], [R(4,3)], [R(4,1)**2 + 2.1])
-def test_t_logpdf_broadcast(): combo_check(stats.t.logpdf, [0,1,2,3])([R(4,3)], [R(1,3)**2 + 2.1], [R(4,3)], [R(4,1)**2 + 2.1])
-def test_t_logcdf_broadcast(): combo_check(stats.t.logcdf, [0,2])(    [R(4,3)], [R(1,3)**2 + 2.1], [R(4,3)], [R(4,1)**2 + 2.1])
-
-def make_psd(mat): return np.dot(mat.T, mat) + np.eye(mat.shape[0])
-def test_mvn_pdf():    combo_check(mvn.pdf, [0, 1, 2])([R(4)], [R(4)], [make_psd(R(4, 4))], allow_singular=[False])
-def test_mvn_logpdf(): combo_check(mvn.logpdf, [0, 1, 2])([R(4)], [R(4)], [make_psd(R(4, 4))], allow_singular=[False])
-def test_mvn_entropy():combo_check(mvn.entropy,[0, 1])(           [R(4)], [make_psd(R(4, 4))])
-
-C = np.zeros((4, 4))
-C[0, 0] = C[1, 1] = 1
-# C += 1e-3 * np.eye(4)
-def test_mvn_pdf_sing_cov(): combo_check(mvn.pdf, [0, 1])([np.concatenate((R(2), np.zeros(2)))], [np.concatenate((R(2), np.zeros(2)))], [C], [True])
-def test_mvn_logpdf_sing_cov(): combo_check(mvn.logpdf, [0, 1])([np.concatenate((R(2), np.zeros(2)))], [np.concatenate((R(2), np.zeros(2)))], [C], [True])
-
-def test_mvn_pdf_broadcast():    combo_check(mvn.pdf, [0, 1, 2])([R(5, 4)], [R(4)], [make_psd(R(4, 4))])
-def test_mvn_logpdf_broadcast(): combo_check(mvn.logpdf, [0, 1, 2])([R(5, 4)], [R(4)], [make_psd(R(4, 4))])
-
-alpha = npr.random(4)**2 + 1.2
-x = stats.dirichlet.rvs(alpha, size=1)[0,:]
-
-# Need to normalize input so that x's sum to one even when we perturb them to compute numeric gradient.
-def normalize(x): return x / sum(x)
-def normalized_dirichlet_pdf(  x, alpha): return stats.dirichlet.pdf(  normalize(x), alpha)
-def normalized_dirichlet_logpdf(x, alpha): return stats.dirichlet.logpdf(normalize(x), alpha)
-
-def test_dirichlet_pdf_x():        combo_check(normalized_dirichlet_pdf,    [0])([x], [alpha])
-def test_dirichlet_pdf_alpha():    combo_check(stats.dirichlet.pdf,         [1])([x], [alpha])
-def test_dirichlet_logpdf_x():     combo_check(normalized_dirichlet_logpdf, [0])([x], [alpha])
-def test_dirichlet_logpdf_alpha(): combo_check(stats.dirichlet.logpdf,      [1])([x], [alpha])
-
-### Misc ###
-def test_logsumexp1(): combo_check(autograd.scipy.misc.logsumexp, [0])([1.1, R(4), R(3,4)],                axis=[None, 0],    keepdims=[True, False])
-def test_logsumexp2(): combo_check(autograd.scipy.misc.logsumexp, [0])([R(3,4), R(4,5,6), R(1,5)],         axis=[None, 0, 1], keepdims=[True, False])
-def test_logsumexp3(): combo_check(autograd.scipy.misc.logsumexp, [0])([R(4)], b = [np.exp(R(4))],         axis=[None, 0],    keepdims=[True, False])
-def test_logsumexp4(): combo_check(autograd.scipy.misc.logsumexp, [0])([R(3,4),], b = [np.exp(R(3,4))],    axis=[None, 0, 1], keepdims=[True, False])
-def test_logsumexp5(): combo_check(autograd.scipy.misc.logsumexp, [0])([R(2,3,4)], b = [np.exp(R(2,3,4))], axis=[None, 0, 1], keepdims=[True, False])
-def test_logsumexp6():
-    x = npr.randn(1,5)
-    def f(a): return autograd.scipy.misc.logsumexp(a, axis=1, keepdims=True)
-    check_grads(f)(x)
-    check_grads(lambda a: grad(f)(a))(x)
-
-### Signal ###
-def test_convolve_generalization():
-    ag_convolve = autograd.scipy.signal.convolve
-    A_35 = R(3, 5)
-    A_34 = R(3, 4)
-    A_342 = R(3, 4, 2)
-    A_2543 = R(2, 5, 4, 3)
-    A_24232 = R(2, 4, 2, 3, 2)
-
-    for mode in ['valid', 'full']:
-        assert npo.allclose(ag_convolve(A_35,      A_34, axes=([1], [0]), mode=mode)[1, 2],
-                            sp_convolve(A_35[1,:], A_34[:, 2], mode))
-        assert npo.allclose(ag_convolve(A_35, A_34, axes=([],[]), dot_axes=([0], [0]), mode=mode),
-                            npo.tensordot(A_35, A_34, axes=([0], [0])))
-        assert npo.allclose(ag_convolve(A_35, A_342, axes=([1],[2]),
-                                        dot_axes=([0], [0]), mode=mode)[2],
-                            sum([sp_convolve(A_35[i, :], A_342[i, 2, :], mode)
-                                 for i in range(3)]))
-        assert npo.allclose(ag_convolve(A_2543, A_24232, axes=([1, 2],[2, 4]),
-                                        dot_axes=([0, 3], [0, 3]), mode=mode)[2],
-                            sum([sum([sp_convolve(A_2543[i, :, :, j],
-                                                 A_24232[i, 2, :, j, :], mode)
-                                      for i in range(2)]) for j in range(3)]))
-
-def test_convolve():
-    combo_check(autograd.scipy.signal.convolve, [0,1])(
-                [R(4), R(5), R(6)],
-                [R(2), R(3), R(4)], mode=['full', 'valid'])
-
-def test_convolve_2d():
-    combo_check(autograd.scipy.signal.convolve, [0, 1])(
-                [R(4, 3), R(5, 4), R(6, 7)],
-                [R(2, 2), R(3, 2), R(4, 2), R(4, 1)], mode=['full', 'valid'])
-
-def test_convolve_ignore():
-    combo_check(autograd.scipy.signal.convolve, [0, 1])([R(4, 3)], [R(3, 2)],
-                axes=[([0],[0]), ([1],[1]), ([0],[1]), ([1],[0]), ([0, 1], [0, 1]), ([1, 0], [1, 0])],
-                mode=['full', 'valid'])
-
-def test_convolve_ignore_dot():
-    combo_check(autograd.scipy.signal.convolve, [0, 1])([R(3, 3, 2)], [R(3, 2, 3)],
-                axes=[([1],[1])], dot_axes=[([0],[2]), ([0],[0])], mode=['full', 'valid'])
-
-### Special ###
-def test_polygamma(): combo_check(special.polygamma, [1])([0], R(4)**2 + 1.3)
-def test_jn():        combo_check(special.jn,        [1])([2], R(4)**2 + 1.3)
-def test_yn():        combo_check(special.yn,        [1])([2], R(4)**2 + 1.3)
-
-def test_psi():       unary_ufunc_check(special.psi,     lims=[0.3, 2.0], test_complex=False)
-def test_digamma():   unary_ufunc_check(special.digamma, lims=[0.3, 2.0], test_complex=False)
-def test_gamma():     unary_ufunc_check(special.gamma,   lims=[0.3, 2.0], test_complex=False)
-def test_gammaln():   unary_ufunc_check(special.gammaln, lims=[0.3, 2.0], test_complex=False)
-def test_gammasgn():  unary_ufunc_check(special.gammasgn,lims=[0.3, 2.0], test_complex=False)
-def test_rgamma()  :  unary_ufunc_check(special.rgamma,  lims=[0.3, 2.0], test_complex=False)
-def test_multigammaln(): combo_check(special.multigammaln, [0])([U(4., 5.), U(4., 5., (2,3))],
-                                     [1, 2, 3])
-
-def test_j0(): unary_ufunc_check(special.j0, lims=[0.2, 20.0], test_complex=False)
-def test_j1(): unary_ufunc_check(special.j1, lims=[0.2, 20.0], test_complex=False)
-def test_y0(): unary_ufunc_check(special.y0, lims=[0.2, 20.0], test_complex=False)
-def test_y1(): unary_ufunc_check(special.y1, lims=[0.2, 20.0], test_complex=False)
-
-def test_erf(): unary_ufunc_check(special.erf, lims=[-3., 3.], test_complex=True)
-def test_erfc(): unary_ufunc_check(special.erfc, lims=[-3., 3.], test_complex=True)
-
-def test_erfinv(): unary_ufunc_check(special.erfinv, lims=[-0.95, 0.95], test_complex=False)
-def test_erfcinv(): unary_ufunc_check(special.erfcinv, lims=[0.05, 1.95], test_complex=False)
-
-def test_logit(): unary_ufunc_check(special.logit, lims=[0.05, 0.95],  test_complex=False)
-def test_expit(): unary_ufunc_check(special.expit, lims=[-4.05, 4.95], test_complex=False)
->>>>>>> c9dc9818
+    def test_expit(): unary_ufunc_check(special.expit, lims=[-4.05, 4.95], test_complex=False)