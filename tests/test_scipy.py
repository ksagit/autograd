import autograd.numpy as np
import autograd.numpy.random as npr
import autograd.scipy.misc
import autograd.scipy.signal
import autograd.scipy.stats

from autograd import grad
<<<<<<< HEAD
from numpy_utils import combo_check, check_grads
npr.seed(1)

def test_norm_pdf():
    x = npr.randn()
    l = npr.randn()
    scale=npr.rand()**2 + 1.1
    fun = autograd.scipy.stats.norm.pdf
    d_fun = grad(fun)
    check_grads(fun, x, l, scale)
    check_grads(d_fun, x, l, scale)

def test_norm_cdf():
    x = npr.randn()
    l = npr.randn()
    scale=npr.rand()**2 + 1.1
    fun = autograd.scipy.stats.norm.cdf
    d_fun = grad(fun)
    check_grads(fun, x, l, scale)
    check_grads(d_fun, x, l, scale)

def test_norm_logpdf():
    x = npr.randn()
    l = npr.randn()
    scale=npr.rand()**2 + 1.1
    fun = autograd.scipy.stats.norm.logpdf
    d_fun = grad(fun)
    check_grads(fun, x, l, scale)
    check_grads(d_fun, x, l, scale)
=======
from numpy_utils import combo_check, unary_ufunc_check, check_grads
npr.seed(1)


def test_norm_pdf2():
    x = npr.randn()
    fun = lambda l : autograd.scipy.stats.norm.pdf(x=npr.randn(), loc=l, scale=npr.rand()**2)
    d_fun = grad(fun, x)
    check_grads(fun, x)
    check_grads(d_fun, x)
test_norm_pdf2()

def test_norm_pdf(): unary_ufunc_check(autograd.scipy.stats.norm.pdf, loc=[1.1], scale=[0.4])
#def test_norm_pdf(): unary_ufunc_check(lambda l: autograd.scipy.stats.norm.pdf(x = 0.1, loc=l, scale = 1.1))
def test_norm_cdf(): unary_ufunc_check(autograd.scipy.stats.norm.cdf, loc=[1.1], scale=[0.4])

>>>>>>> 074f5835

R = npr.randn
def test_logsumexp1(): combo_check(autograd.scipy.misc.logsumexp, [0],
                                   [R(4), R(3,4)], axis=[None, 0])
def test_logsumexp2(): combo_check(autograd.scipy.misc.logsumexp, [0],
                                   [R(3,4), R(4,5,6)], axis=[None, 0, 1])
def test_logsumexp3(): combo_check(autograd.scipy.misc.logsumexp, [0],
                                   [R(4)], b = [np.exp(R(4))], axis=[None, 0])
def test_logsumexp4(): combo_check(autograd.scipy.misc.logsumexp, [0],
                                   [R(3,4),], b = [np.exp(R(3,4))], axis=[None, 0, 1])
def test_logsumexp5(): combo_check(autograd.scipy.misc.logsumexp, [0],
                                   [R(2,3,4)], b = [np.exp(R(2,3,4))], axis=[None, 0, 1])

def test_convolve(): combo_check(autograd.scipy.signal.convolve, [0,1],
                                 [R(4), R(5), R(6)],
                                 [R(2), R(3), R(4)],
                                 mode=['full', 'valid', 'same'])

def test_convolve2d(): combo_check(autograd.scipy.signal.convolve2d, [0, 1],
                                   [R(4, 3), R(5, 4), R(6, 7)],
                                   [R(2, 2), R(3, 2), R(4, 3)],
                                   mode=['full', 'valid', 'same'])
<|MERGE_RESOLUTION|>--- conflicted
+++ resolved
@@ -5,7 +5,7 @@
 import autograd.scipy.stats
 
 from autograd import grad
-<<<<<<< HEAD
+
 from numpy_utils import combo_check, check_grads
 npr.seed(1)
 
@@ -35,24 +35,6 @@
     d_fun = grad(fun)
     check_grads(fun, x, l, scale)
     check_grads(d_fun, x, l, scale)
-=======
-from numpy_utils import combo_check, unary_ufunc_check, check_grads
-npr.seed(1)
-
-
-def test_norm_pdf2():
-    x = npr.randn()
-    fun = lambda l : autograd.scipy.stats.norm.pdf(x=npr.randn(), loc=l, scale=npr.rand()**2)
-    d_fun = grad(fun, x)
-    check_grads(fun, x)
-    check_grads(d_fun, x)
-test_norm_pdf2()
-
-def test_norm_pdf(): unary_ufunc_check(autograd.scipy.stats.norm.pdf, loc=[1.1], scale=[0.4])
-#def test_norm_pdf(): unary_ufunc_check(lambda l: autograd.scipy.stats.norm.pdf(x = 0.1, loc=l, scale = 1.1))
-def test_norm_cdf(): unary_ufunc_check(autograd.scipy.stats.norm.cdf, loc=[1.1], scale=[0.4])
-
->>>>>>> 074f5835
 
 R = npr.randn
 def test_logsumexp1(): combo_check(autograd.scipy.misc.logsumexp, [0],
